module github.com/iamolegga/gorilla-validator

go 1.23.3
toolchain go1.24.1

require (
	github.com/go-playground/validator/v10 v10.26.0
	github.com/gorilla/mux v1.8.1
	github.com/gorilla/schema v1.4.1
	github.com/stretchr/testify v1.10.0
)

require (
	github.com/davecgh/go-spew v1.1.1 // indirect
	github.com/gabriel-vasile/mimetype v1.4.8 // indirect
	github.com/go-playground/locales v0.14.1 // indirect
	github.com/go-playground/universal-translator v0.18.1 // indirect
	github.com/leodido/go-urn v1.4.0 // indirect
	github.com/pmezard/go-difflib v1.0.0 // indirect
<<<<<<< HEAD
	golang.org/x/crypto v0.35.0 // indirect
	golang.org/x/net v0.36.0 // indirect
=======
	golang.org/x/crypto v0.33.0 // indirect
	golang.org/x/net v0.34.0 // indirect
>>>>>>> c797f1b4
	golang.org/x/sys v0.30.0 // indirect
	golang.org/x/text v0.22.0 // indirect
	gopkg.in/yaml.v3 v3.0.1 // indirect
)<|MERGE_RESOLUTION|>--- conflicted
+++ resolved
@@ -17,13 +17,8 @@
 	github.com/go-playground/universal-translator v0.18.1 // indirect
 	github.com/leodido/go-urn v1.4.0 // indirect
 	github.com/pmezard/go-difflib v1.0.0 // indirect
-<<<<<<< HEAD
 	golang.org/x/crypto v0.35.0 // indirect
 	golang.org/x/net v0.36.0 // indirect
-=======
-	golang.org/x/crypto v0.33.0 // indirect
-	golang.org/x/net v0.34.0 // indirect
->>>>>>> c797f1b4
 	golang.org/x/sys v0.30.0 // indirect
 	golang.org/x/text v0.22.0 // indirect
 	gopkg.in/yaml.v3 v3.0.1 // indirect
